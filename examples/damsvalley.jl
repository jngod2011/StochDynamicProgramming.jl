#  Copyright 2015, Vincent Leclere, Francois Pacaud and Henri Gerard
#  This Source Code Form is subject to the terms of the Mozilla Public
#  License, v. 2.0. If a copy of the MPL was not distributed with this
#  file, You can obtain one at http://mozilla.org/MPL/2.0/.
#############################################################################
# Test SDDP with dam example
# Source: Adrien Cassegrain
#############################################################################

srand(2713)
push!(LOAD_PATH, "../src")

using StochDynamicProgramming, JuMP, Clp


const SOLVER = ClpSolver()
# const SOLVER = CplexSolver(CPX_PARAM_SIMDISPLAY=0)

const EPSILON = .05
const MAX_ITER = 20

alea_year = Array([7.0 7.0 8.0 3.0 1.0 1.0 3.0 4.0 3.0 2.0 6.0 5.0 2.0 6.0 4.0 7.0 3.0 4.0 1.0 1.0 6.0 2.0 2.0 8.0 3.0 7.0 3.0 1.0 4.0 2.0 4.0 1.0 3.0 2.0 8.0 1.0 5.0 5.0 2.0 1.0 6.0 7.0 5.0 1.0 7.0 7.0 7.0 4.0 3.0 2.0 8.0 7.0])

const N_STAGES = 52
const N_SCENARIOS = 10

# FINAL TIME:
const TF = N_STAGES

# COST:
const COST = -66*2.7*(1 + .5*(rand(TF) - .5))

# Constants:
const VOLUME_MAX = 100
const VOLUME_MIN = 0

const CONTROL_MAX = round(Int, .4/7. * VOLUME_MAX) + 1
const CONTROL_MIN = 0

const W_MAX = round(Int, .5/7. * VOLUME_MAX)
const W_MIN = 0
const DW = 1

const T0 = 1
const HORIZON = TF

# Define aleas' space:
const N_ALEAS = Int(round(Int, (W_MAX - W_MIN) / DW + 1))
const ALEAS = linspace(W_MIN, W_MAX, N_ALEAS)

const X0 = [50, 50]

# Define dynamic of the dam:
function dynamic(t, x, u, w)
    #return [x[1] - u[1] + w[1], x[2] - u[2] + u[1]]
    return [x[1] - u[1] - u[3] + w[1], x[2] - u[2] - u[4] + u[1] + u[3]]
end

# Define cost corresponding to each timestep:
function cost_t(t, x, u, w)
    return COST[t] * (u[1] + u[2])
end


"""Solve the problem with a solver, supposing the aleas are known
in advance."""
function solve_determinist_problem()
    m = Model(solver=SOLVER)


    @defVar(m,  VOLUME_MIN  <= x1[1:(TF+1)]  <= VOLUME_MAX)
    @defVar(m,  VOLUME_MIN  <= x2[1:(TF+1)]  <= VOLUME_MAX)
    @defVar(m,  CONTROL_MIN <= u1[1:TF]  <= CONTROL_MAX)
    @defVar(m,  CONTROL_MIN <= u2[1:TF]  <= CONTROL_MAX)

    @setObjective(m, Min, sum{COST[i]*(u1[i] + u2[i]), i = 1:TF})

    for i in 1:TF
        @addConstraint(m, x1[i+1] - x1[i] + u1[i] - alea_year[i] == 0)
        @addConstraint(m, x2[i+1] - x2[i] + u2[i] - u1[i] == 0)
    end

    @addConstraint(m, x1[1] == X0[1])
    @addConstraint(m, x2[1] == X0[2])

    status = solve(m)
    println(status)
    println(getObjectiveValue(m))
    return getValue(u1), getValue(x1), getValue(x2)
end


"""Build aleas probabilities for each month."""
function build_aleas()
    aleas = zeros(N_ALEAS, TF)

    # take into account seasonality effects:
    unorm_prob = linspace(1, N_ALEAS, N_ALEAS)
    proba1 = unorm_prob / sum(unorm_prob)
    proba2 = proba1[N_ALEAS:-1:1]

    for t in 1:TF
        aleas[:, t] = (1 - sin(pi*t/TF)) * proba1 + sin(pi*t/TF) * proba2
    end
    return aleas
end


"""Build an admissible scenario for water inflow."""
function build_scenarios(n_scenarios::Int64, probabilities)
    scenarios = zeros(n_scenarios, TF)

    for scen in 1:n_scenarios
        for t in 1:TF
            Pcum = cumsum(probabilities[:, t])

            n_random = rand()
            prob = findfirst(x -> x > n_random, Pcum)
            scenarios[scen, t] = prob
        end
    end
    return scenarios
end


"""Build probability distribution at each timestep.

Return a Vector{NoiseLaw}"""
function generate_probability_laws()
    aleas = build_scenarios(N_SCENARIOS, build_aleas())

    laws = Vector{NoiseLaw}(N_STAGES)

    # uniform probabilities:
    proba = 1/N_SCENARIOS*ones(N_SCENARIOS)

    for t=1:N_STAGES
        laws[t] = NoiseLaw(aleas[:, t], proba)
    end

    return laws
end


"""Instantiate the problem."""
function init_problem()

    x0 = X0
    aleas = generate_probability_laws()

    x_bounds = [(VOLUME_MIN, VOLUME_MAX), (VOLUME_MIN, VOLUME_MAX)]
    u_bounds = [(CONTROL_MIN, CONTROL_MAX), (CONTROL_MIN, CONTROL_MAX), (0, Inf), (0, Inf)]

    model = LinearDynamicLinearCostSPmodel(N_STAGES,
                                                u_bounds,
                                                x0,
                                                cost_t,
                                                dynamic,
                                                aleas)

    set_state_bounds(model, x_bounds)

    solver = SOLVER
    params = SDDPparameters(solver, N_SCENARIOS, EPSILON, MAX_ITER)

    return model, params
end


"""Solve the problem."""
function solve_dams(display=false)

    model, params = init_problem()

    V, pbs = solve_SDDP(model, params, display)

    aleas = simulate_scenarios(model.noises,
                              (model.stageNumber,
                               params.forwardPassNumber,
                               model.dimNoises))

    params.forwardPassNumber = 1

<<<<<<< HEAD
    costs, stocks = forward_simulations(model, params, V, pbs, aleas)
=======
    costs, stocks, controls = forward_simulations(model, params, V, pbs, 1, aleas)
>>>>>>> 82531c5f

    println("SDDP cost: ", costs)
    return stocks, V, controls
end<|MERGE_RESOLUTION|>--- conflicted
+++ resolved
@@ -181,11 +181,8 @@
 
     params.forwardPassNumber = 1
 
-<<<<<<< HEAD
     costs, stocks = forward_simulations(model, params, V, pbs, aleas)
-=======
-    costs, stocks, controls = forward_simulations(model, params, V, pbs, 1, aleas)
->>>>>>> 82531c5f
+
 
     println("SDDP cost: ", costs)
     return stocks, V, controls
