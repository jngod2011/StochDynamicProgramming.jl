#  Copyright 2015, Vincent Leclere, Francois Pacaud and Henri Gerard
#  This Source Code Form is subject to the terms of the Mozilla Public
#  License, v. 2.0. If a copy of the MPL was not distributed with this
#  file, You can obtain one at http://mozilla.org/MPL/2.0/.
#############################################################################
# Define the Forward / Backward iterations of the SDDP algorithm
#############################################################################

"""
Run a forward pass of the algorithm with `sddp` object

$(SIGNATURES)

# Description
Simulate scenarios of noise and compute optimal trajectories on those
scenarios, with associated costs.

# Arguments
* `sddp::SDDPInterface`:
    SDDP interface object

# Returns
* `costs::Array{float,1}`:
    an array of the simulated costs
* `stockTrajectories::Array{float}`:
    the simulated stock trajectories. stocks(t,k,:) is the stock for
    scenario k at time t.

"""
function forward_pass!(sddp::SDDPInterface)
    model = sddp.spmodel
    param = sddp.params
    solverProblems = sddp.solverinterface
    V = sddp.bellmanfunctions
    problems = sddp.solverinterface
    # Draw a set of scenarios according to the probability
    # law specified in model.noises:
    noise_scenarios = simulate_scenarios(model.noises, param.forwardPassNumber)

    # If acceleration is ON, need to build a new array of problem to
    # avoid side effect:
<<<<<<< HEAD
    problems_fp = isregularized(sddp) ? hotstart_SDDP(model, param, V) : problems
    costs, stockTrajectories,_,callsolver_forward, tocfw = forward_simulations(model,
=======
    problems_fp = (param.IS_ACCELERATED)? hotstart_SDDP(model, param, V):problems
    costs, stockTrajectories,_, solvetime, callsolver_forward = forward_simulations(model,
>>>>>>> c91f0d51
                        param,
                        problems_fp,
                        noise_scenarios,
                        regularizer=sddp.regularizer)

<<<<<<< HEAD
    sddp.stats.nsolved += callsolver_forward
    sddp.stats.solverexectime_fw = vcat(sddp.stats.solverexectime_fw, tocfw)
    return costs, stockTrajectories
=======
    model.refTrajectories = stockTrajectories
    return costs, stockTrajectories, solvetime, callsolver_forward
>>>>>>> c91f0d51
end


"""
Simulate a forward pass of the algorithm

$(SIGNATURES)

# Description
Simulate a scenario of noise and compute an optimal trajectory on this
scenario according to the current value functions.

# Arguments
* `model::SPmodel`: the stochastic problem we want to optimize
* `param::SDDPparameters`: the parameters of the SDDP algorithm
* `solverProblems::Array{JuMP.Model}`:
    Linear model used to approximate each value function
* `xi::Array{float}`:
    the noise scenarios on which we simulate, each column being one scenario :
    xi[t,k,:] is the alea at time t of scenario k.

# Returns
* `costs::Array{float,1}`:
    an array of the simulated costs
    If returnCosts=false, return nothing
* `stockTrajectories::Array{float}`:
    the simulated stock trajectories. stocks(t,k,:) is the stock for
    scenario k at time t.
* `controls::Array{Float64, 3}`:
    the simulated controls trajectories. controls(t,k,:) is the control for
    scenario k at time t.
* `callsolver::Int64`:
    the number of solver's call'

"""
function forward_simulations(model::SPModel,
                            param::SDDPparameters,
                            solverProblems::Vector{JuMP.Model},
                            xi::Array{Float64};
                            regularizer=Nullable{SDDPRegularization}())

    callsolver::Int = 0
<<<<<<< HEAD
    solvertime = Float64[]
=======
    solvetime_lp = []
>>>>>>> c91f0d51

    T = model.stageNumber
    nb_forward = size(xi)[2]

    if ndims(xi)!=3
        if ndims(xi)==2
            warn("noise scenario are not given in the right shape. Assumed to be real valued noise.")
            xi = reshape(xi,(T,nb_forward,1))
        else
            error("wrong dimension of noise scenarios")
        end
     end

    stockTrajectories = zeros(T, nb_forward, model.dimStates)
    # We got T - 1 control, as terminal state is included into the total number of stages.
    controls = zeros(T - 1, nb_forward, model.dimControls)

    # Set first value of stocks equal to x0:
    for k in 1:nb_forward
        stockTrajectories[1, k, :] = model.initialState
    end

    # Store costs of different scenarios in an array:
    costs = zeros(nb_forward)

    for t=1:T-1
        for k = 1:nb_forward
            # Collect current state and noise:
            state_t = collect(stockTrajectories[t, k, :])
            alea_t = collect(xi[t, k, :])

            callsolver += 1

            # Solve optimization problem corresponding to current position:
<<<<<<< HEAD
            if !isnull(regularizer) && !isa(get(regularizer).incumbents, Void)
                reg = get(regularizer)
                xp = getincumbent(reg, t, k)
                sol, ts = regularize(model, param, reg,
                                                  solverProblems[t], t, state_t, alea_t, xp)
            else
                if model.info == :HD
                    sol, ts = solve_one_step_one_alea(model, param,
=======
            if acceleration &&  ~isa(model.refTrajectories, Void)
                xp = collect(model.refTrajectories[t+1, k, :])
                status, nextstep, sts = solve_one_step_one_alea(model, param,
                                                           solverProblems[t], t, state_t, alea_t, xp)
            else
                status, nextstep, sts = solve_one_step_one_alea(model, param,
>>>>>>> c91f0d51
                                                           solverProblems[t], t, state_t, alea_t)
                else
                    sol, ts = solve_dh(model, param, t, state_t,
                                                solverProblems[t])
                end
            end
            push!(solvertime, ts)

            push!(solvetime_lp, sts)

            # Check if the problem is effectively solved:
            if sol.status
                # Get the next position:
                stockTrajectories[t+1, k, :] = sol.xf
                # the optimal control just computed:
                controls[t, k, :] = sol.uopt
                # and the current cost:
                costs[k] += sol.objval - sol.θ
                if t==T-1
                    costs[k] += sol.θ
                end
            else
                # if problem is not properly solved, next position if equal
                # to current one:
                stockTrajectories[t+1, k, :] = state_t
                # this trajectory is unvalid, the cost is set to Inf to discard it:
                costs[k] += Inf
            end
        end
    end
<<<<<<< HEAD
    return costs, stockTrajectories, controls, callsolver, solvertime
=======
    return costs, stockTrajectories, controls, solvetime_lp, callsolver
>>>>>>> c91f0d51
end



"""
Add to polyhedral function a cut with shape Vt >= beta + <lambda,.>

$(SIGNATURES)

# Arguments
* `model::SPModel`: Store the problem definition
* `t::Int64`: Current time
* `Vt::PolyhedralFunction`:
  Current lower approximation of the Bellman function at time t
* `beta::Float`:
  affine part of the cut to add
* `lambda::Array{float,1}`:
  subgradient of the cut to add
"""
function add_cut!(model::SPModel,
<<<<<<< HEAD
                  t::Int64, Vt::PolyhedralFunction,
                  beta::Float64, lambda::Vector{Float64})
    Vt.lambdas = vcat(Vt.lambdas, lambda')
=======
    t::Int64, Vt::PolyhedralFunction,
    beta::Float64, lambda::Vector{Float64})
    #param.verbose > 4 && println("adding cut to polyhedral function at time t=",t)
    Vt.lambdas = vcat(Vt.lambdas, reshape(lambda, 1, model.dimStates))
>>>>>>> c91f0d51
    Vt.betas = vcat(Vt.betas, beta)
    Vt.hashcuts = vcat(Vt.hashcuts, hash(lambda))
    Vt.numCuts += 1
    Vt.newcuts += 1
end

function isinside(Vt::PolyhedralFunction, lambda::Vector{Float64})
    hash(lambda) in Vt.hashcuts
end

"""
Add a cut to the JuMP linear problem.

# Arguments
* `model::SPModel`:
  Store the problem definition
* `problem::JuMP.Model`:
  Linear problem used to approximate the value functions
* `t::Int`:
  Time index
* `beta::Float`:
  affine part of the cut to add
* `lambda::Vector{Float64}`:
  subgradient of the cut to add
"""
function add_cut_to_model!(model::SPModel, problem::JuMP.Model,
                            t::Int64, beta::Float64, lambda::Vector{Float64})
    #param.verbose > 4 && println("adding cut to model at time t=",t)
    alpha = getvariable(problem, :alpha)
    xf = getvariable(problem, :xf)
    @constraint(problem, beta + dot(lambda, xf) <= alpha)
end

function add_cut_dh!(model::SPModel, problem::JuMP.Model,
                     t::Int64, beta::Float64, lambda::Vector{Float64})
    alpha = getvariable(problem, :alpha)
    xf = getvariable(problem, :xf)

    for j=1:length(model.noises[t].proba)
        @constraint(problem, beta + dot(lambda, xf[:, j]) <= alpha[j])
    end
end

"""
Run a SDDP backward pass on `sddp`.

$(SIGNATURES)

# Description
For t:T-1 -> 0, compute a valid cut of the Bellman function
Vt at the state given by stockTrajectories and add them to
the current estimation of Vt.

# Arguments
* `sddp::SDDPInterface`:
    SDDP instance
* `stockTrajectories::Array{Float64,3}`:
    stockTrajectories[t,k,:] is the vector of stock where the cut is computed
    for scenario k and time t.
* `law::Array{NoiseLaw}`:
    Conditionnal distributions of perturbation, for each timestep
"""
<<<<<<< HEAD
function backward_pass!(sddp::SDDPInterface,
                        stockTrajectories::Array{Float64, 3})

    model = sddp.spmodel
    law = model.noises
    param = sddp.params
    solverProblems = sddp.solverinterface
    V = sddp.bellmanfunctions

    solvertime = Float64[]
=======
function backward_pass!(model::SPModel,
                        param::SDDPparameters,
                        V::Vector{PolyhedralFunction},
                        solverProblems::Vector{JuMP.Model},
                        stockTrajectories::Array{Float64, 3},
                        law)
    param.verbose > 1 && println("starting backward pass")
    callsolver::Int = 0
    solvetime = Float64[]
>>>>>>> c91f0d51

    T = model.stageNumber
    nb_forward = size(stockTrajectories)[2]


    for t = T-1:-1:1
        for k = 1:nb_forward

            # We collect current state:
<<<<<<< HEAD
            state_t = stockTrajectories[t, k, :]
            if model.info == :HD
                compute_cuts_hd!(model, param, V, solverProblems, t, state_t, solvertime)
            else
                compute_cuts_dh!(model, param, V, solverProblems, t, state_t, solvertime)
            end

        end
    end
    # update stats
    sddp.stats.nsolved += length(solvertime)
    sddp.stats.solverexectime_bw = vcat(sddp.stats.solverexectime_bw, solvertime)
end


"""Compute cuts in Hazard-Decision (classical SDDP)."""
function compute_cuts_hd!(model::SPModel, param::SDDPparameters,
                          V::Vector{PolyhedralFunction},
                          solverProblems::Vector{JuMP.Model}, t::Int,
                          state_t::Vector{Float64}, solvertime::Vector{Float64})
    law = model.noises
    costs = zeros(Float64, model.noises[t].supportSize)
    subgradient_array = zeros(Float64, model.dimStates, model.noises[t].supportSize)

    # We will store probabilities in a temporary array.
    # It is initialized at 0. If all problem are infeasible for
    # current timestep, then proba remains equal to 0 and not cut is added.
    proba = zeros(model.noises[t].supportSize)

    # We iterate other the possible realization of noise:
    for w in 1:model.noises[t].supportSize

        # We get current noise:
        alea_t  = collect(model.noises[t].support[:, w])
        # We solve LP problem with current noise and position:
        sol, ts = solve_one_step_one_alea(model, param,
                                            solverProblems[t],
                                            t, state_t, alea_t,
                                            relaxation=model.IS_SMIP)
        push!(solvertime, ts)

        if sol.status
            # We catch the subgradient λ:
            subgradient_array[:, w] = sol.ρe
            # and the current cost:
            costs[w] = sol.objval
            # and as problem is solved we store current proba in array:
            proba[w] = law[t].proba[w]
        end
    end

    # We add cuts only if one solution was being found:
    if sum(proba) > 0
        # Scale probability (useful when some problems where infeasible):
        proba /= sum(proba)

        # Compute expectation of subgradient λ:
        subgradient = vec(sum(proba' .* subgradient_array, 2))
        # ... expectation of cost:
        costs_npass = dot(proba, costs)
        # ... and expectation of slope β:
        beta = costs_npass - dot(subgradient, state_t)

        # Add cut to polyhedral function and JuMP model:
        if ~isinside(V[t], subgradient)
            add_cut!(model, t, V[t], beta, subgradient)
            if t > 1
                add_cut_to_model!(model, solverProblems[t-1], t, beta, subgradient)
=======
            state_t = collect(stockTrajectories[t, k, :])
            # We will store probabilities in a temporary array.
            # It is initialized at 0. If all problem are infeasible for
            # current timestep, then proba remains equal to 0 and no cut is added.
            proba = zeros(law[t].supportSize)

            # We iterate other the possible realization of noise:
            for w in 1:law[t].supportSize

                # We get current noise:
                alea_t  = collect(law[t].support[:, w])

                callsolver += 1

                # We solve LP problem with current noise and position:
                solved, nextstep, sts = solve_one_step_one_alea(model, param,
                                                           solverProblems[t],
                                                           t, state_t, alea_t,
                                                           relaxation=model.IS_SMIP)

                push!(solvetime, sts)
                if solved
                    # We catch the subgradient λ:
                    subgradient_array[:, w] = nextstep.sub_gradient
                    # and the current cost:
                    costs[w] = nextstep.cost
                    # and as problem is solved we store current proba in array:
                    proba[w] = law[t].proba[w]
                end
            end

            # We add cuts only if one solution was found:
            if sum(proba) > 0
                # Scale probability (useful when some problems are infeasible):
                proba /= sum(proba)

                # Compute expectation of subgradient λ:
                subgradient = vec(sum(proba' .* subgradient_array, 2))
                # ... expectation of cost:
                costs_npass = dot(proba, costs)
                # ... and expectation of slope β:
                beta = costs_npass - dot(subgradient, state_t)

                # Add cut to polyhedral function and JuMP model:
                add_cut!(model, t, V[t], beta, subgradient)
                if t > 1
                    add_cut_to_model!(model, solverProblems[t-1], t, beta, subgradient)
                end
>>>>>>> c91f0d51
            end
        end
    end
end


"""Compute cuts in Decision-Hazard (variant of SDDP)."""
function compute_cuts_dh!(model::SPModel, param::SDDPparameters,
                          V::Vector{PolyhedralFunction},
                          solverProblems::Vector{JuMP.Model}, t::Int,
                          state_t::Vector{Float64}, solvertime::Vector{Float64})
    # We solve LP problem in decision-hazard, considering all possible
    # outcomes of randomness:
    sol, ts = solve_dh(model, param, t, state_t, solverProblems[t])

    push!(solvertime, ts)

    # We add cuts only if one solution was being found:
    # Scale probability (useful when some problems where infeasible):
    if sol.status
        # Compute expectation of subgradient λ:
        subgradient = sol.ρe
        # ... expectation of cost:
        costs_npass = sol.objval
        # ... and expectation of slope β:
        beta = costs_npass - dot(subgradient, state_t)

        # Add cut to polyhedral function and JuMP model:
        add_cut!(model, t, V[t], beta, subgradient)
        if t > 1
            add_cut_dh!(model, solverProblems[t-1], t, beta, subgradient)
        end
    end
<<<<<<< HEAD
=======
    return callsolver, solvetime
>>>>>>> c91f0d51
end<|MERGE_RESOLUTION|>--- conflicted
+++ resolved
@@ -39,26 +39,16 @@
 
     # If acceleration is ON, need to build a new array of problem to
     # avoid side effect:
-<<<<<<< HEAD
     problems_fp = isregularized(sddp) ? hotstart_SDDP(model, param, V) : problems
     costs, stockTrajectories,_,callsolver_forward, tocfw = forward_simulations(model,
-=======
-    problems_fp = (param.IS_ACCELERATED)? hotstart_SDDP(model, param, V):problems
-    costs, stockTrajectories,_, solvetime, callsolver_forward = forward_simulations(model,
->>>>>>> c91f0d51
                         param,
                         problems_fp,
                         noise_scenarios,
                         regularizer=sddp.regularizer)
 
-<<<<<<< HEAD
     sddp.stats.nsolved += callsolver_forward
     sddp.stats.solverexectime_fw = vcat(sddp.stats.solverexectime_fw, tocfw)
     return costs, stockTrajectories
-=======
-    model.refTrajectories = stockTrajectories
-    return costs, stockTrajectories, solvetime, callsolver_forward
->>>>>>> c91f0d51
 end
 
 
@@ -101,11 +91,7 @@
                             regularizer=Nullable{SDDPRegularization}())
 
     callsolver::Int = 0
-<<<<<<< HEAD
     solvertime = Float64[]
-=======
-    solvetime_lp = []
->>>>>>> c91f0d51
 
     T = model.stageNumber
     nb_forward = size(xi)[2]
@@ -140,7 +126,6 @@
             callsolver += 1
 
             # Solve optimization problem corresponding to current position:
-<<<<<<< HEAD
             if !isnull(regularizer) && !isa(get(regularizer).incumbents, Void)
                 reg = get(regularizer)
                 xp = getincumbent(reg, t, k)
@@ -149,14 +134,6 @@
             else
                 if model.info == :HD
                     sol, ts = solve_one_step_one_alea(model, param,
-=======
-            if acceleration &&  ~isa(model.refTrajectories, Void)
-                xp = collect(model.refTrajectories[t+1, k, :])
-                status, nextstep, sts = solve_one_step_one_alea(model, param,
-                                                           solverProblems[t], t, state_t, alea_t, xp)
-            else
-                status, nextstep, sts = solve_one_step_one_alea(model, param,
->>>>>>> c91f0d51
                                                            solverProblems[t], t, state_t, alea_t)
                 else
                     sol, ts = solve_dh(model, param, t, state_t,
@@ -187,11 +164,7 @@
             end
         end
     end
-<<<<<<< HEAD
     return costs, stockTrajectories, controls, callsolver, solvertime
-=======
-    return costs, stockTrajectories, controls, solvetime_lp, callsolver
->>>>>>> c91f0d51
 end
 
 
@@ -212,16 +185,9 @@
   subgradient of the cut to add
 """
 function add_cut!(model::SPModel,
-<<<<<<< HEAD
                   t::Int64, Vt::PolyhedralFunction,
                   beta::Float64, lambda::Vector{Float64})
     Vt.lambdas = vcat(Vt.lambdas, lambda')
-=======
-    t::Int64, Vt::PolyhedralFunction,
-    beta::Float64, lambda::Vector{Float64})
-    #param.verbose > 4 && println("adding cut to polyhedral function at time t=",t)
-    Vt.lambdas = vcat(Vt.lambdas, reshape(lambda, 1, model.dimStates))
->>>>>>> c91f0d51
     Vt.betas = vcat(Vt.betas, beta)
     Vt.hashcuts = vcat(Vt.hashcuts, hash(lambda))
     Vt.numCuts += 1
@@ -284,7 +250,6 @@
 * `law::Array{NoiseLaw}`:
     Conditionnal distributions of perturbation, for each timestep
 """
-<<<<<<< HEAD
 function backward_pass!(sddp::SDDPInterface,
                         stockTrajectories::Array{Float64, 3})
 
@@ -295,17 +260,6 @@
     V = sddp.bellmanfunctions
 
     solvertime = Float64[]
-=======
-function backward_pass!(model::SPModel,
-                        param::SDDPparameters,
-                        V::Vector{PolyhedralFunction},
-                        solverProblems::Vector{JuMP.Model},
-                        stockTrajectories::Array{Float64, 3},
-                        law)
-    param.verbose > 1 && println("starting backward pass")
-    callsolver::Int = 0
-    solvetime = Float64[]
->>>>>>> c91f0d51
 
     T = model.stageNumber
     nb_forward = size(stockTrajectories)[2]
@@ -315,7 +269,6 @@
         for k = 1:nb_forward
 
             # We collect current state:
-<<<<<<< HEAD
             state_t = stockTrajectories[t, k, :]
             if model.info == :HD
                 compute_cuts_hd!(model, param, V, solverProblems, t, state_t, solvertime)
@@ -384,56 +337,6 @@
             add_cut!(model, t, V[t], beta, subgradient)
             if t > 1
                 add_cut_to_model!(model, solverProblems[t-1], t, beta, subgradient)
-=======
-            state_t = collect(stockTrajectories[t, k, :])
-            # We will store probabilities in a temporary array.
-            # It is initialized at 0. If all problem are infeasible for
-            # current timestep, then proba remains equal to 0 and no cut is added.
-            proba = zeros(law[t].supportSize)
-
-            # We iterate other the possible realization of noise:
-            for w in 1:law[t].supportSize
-
-                # We get current noise:
-                alea_t  = collect(law[t].support[:, w])
-
-                callsolver += 1
-
-                # We solve LP problem with current noise and position:
-                solved, nextstep, sts = solve_one_step_one_alea(model, param,
-                                                           solverProblems[t],
-                                                           t, state_t, alea_t,
-                                                           relaxation=model.IS_SMIP)
-
-                push!(solvetime, sts)
-                if solved
-                    # We catch the subgradient λ:
-                    subgradient_array[:, w] = nextstep.sub_gradient
-                    # and the current cost:
-                    costs[w] = nextstep.cost
-                    # and as problem is solved we store current proba in array:
-                    proba[w] = law[t].proba[w]
-                end
-            end
-
-            # We add cuts only if one solution was found:
-            if sum(proba) > 0
-                # Scale probability (useful when some problems are infeasible):
-                proba /= sum(proba)
-
-                # Compute expectation of subgradient λ:
-                subgradient = vec(sum(proba' .* subgradient_array, 2))
-                # ... expectation of cost:
-                costs_npass = dot(proba, costs)
-                # ... and expectation of slope β:
-                beta = costs_npass - dot(subgradient, state_t)
-
-                # Add cut to polyhedral function and JuMP model:
-                add_cut!(model, t, V[t], beta, subgradient)
-                if t > 1
-                    add_cut_to_model!(model, solverProblems[t-1], t, beta, subgradient)
-                end
->>>>>>> c91f0d51
             end
         end
     end
@@ -467,8 +370,4 @@
             add_cut_dh!(model, solverProblems[t-1], t, beta, subgradient)
         end
     end
-<<<<<<< HEAD
-=======
-    return callsolver, solvetime
->>>>>>> c91f0d51
 end