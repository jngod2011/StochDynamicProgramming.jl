#  Copyright 2015, Vincent Leclere, Francois Pacaud and Henri Gerard
#  This Source Code Form is subject to the terms of the Mozilla Public
#  License, v. 2.0. If a copy of the MPL was not distributed with this
#  file, You can obtain one at http://mozilla.org/MPL/2.0/.
#############################################################################
# Define the Forward / Backward iterations of the SDDP algorithm
#############################################################################


"""
Make a forward pass of the algorithm

# Description
Simulate a scenario of noise and compute an optimal trajectory on this
scenario according to the current value functions.

# Arguments
* `model::SPmodel`: the stochastic problem we want to optimize
* `param::SDDPparameters`: the parameters of the SDDP algorithm
* `solverProblems::Array{JuMP.Model}`:
    Linear model used to approximate each value function
* `xi::Array{float}`:
    the noise scenarios on which we simulate, each column being one scenario :
    xi[t,k,:] is the alea at time t of scenario k.

# Returns
* `costs::Array{float,1}`:
    an array of the simulated costs
    If returnCosts=false, return nothing
* `stocks::Array{float}`:
    the simulated stock trajectories. stocks(t,k,:) is the stock for
    scenario k at time t.
* `controls::Array{Float64, 3}`:
    the simulated controls trajectories. controls(t,k,:) is the control for
    scenario k at time t.

- callSolver (Int)
    the number of time CPLEX is called
    
"""
function forward_simulations(model::SPModel,
                            param::SDDPparameters,
                            solverProblems::Vector{JuMP.Model},
                            xi::Array{Float64})

    callSolver::Int = 0

    T = model.stageNumber
    nb_forward = size(xi)[2]

    if ndims(xi)!=3
        if ndims(xi)==2
            warn("noise scenario are not given in the right shape. Assumed to be real valued noise.")
            xi = reshape(xi,(T,nb_forward,1))
        else
            error("wrong dimension of noise scenarios")
        end
     end

    stocks = zeros(T, nb_forward, model.dimStates)
    # We got T - 1 control, as terminal state is included into the total number
    # of stages.
    controls = zeros(T - 1, nb_forward, model.dimControls)

    # Set first value of stocks equal to x0:
    for k in 1:nb_forward
        stocks[1, k, :] = model.initialState
    end

    costs = zeros(nb_forward)

    for t=1:T-1
        for k = 1:nb_forward

            state_t = extract_vector_from_3Dmatrix(stocks, t, k)
            alea_t = extract_vector_from_3Dmatrix(xi, t, k)

            callSolver = callSolver+1
            status, nextstep = solve_one_step_one_alea(
                                        model,
                                        param,
                                        solverProblems[t],
                                        t,
                                        state_t,
                                        alea_t)
            if status
                stocks[t+1, k, :] = nextstep.next_state
                opt_control = nextstep.optimal_control
                controls[t, k, :] = opt_control
                costs[k] += nextstep.cost - nextstep.cost_to_go
                if t==T-1
                    costs[k] += nextstep.cost_to_go
                end
            else
                stocks[t+1, k, :] = state_t
            end
        end
    end
    return costs, stocks, controls, callSolver
end



"""
Add to polyhedral function a cut with shape Vt >= beta + <lambda,.>

# Arguments
* `model::SPModel`: Store the problem definition
* `t::Int64`: Current time
* `Vt::PolyhedralFunction`:
  Current lower approximation of the Bellman function at time t
* `beta::Float`:
  affine part of the cut to add
* `lambda::Array{float,1}`:
  subgradient of the cut to add
"""
function add_cut!(model::SPModel,
    t::Int64, Vt::PolyhedralFunction,
    beta::Float64, lambda::Vector{Float64})
    Vt.lambdas = vcat(Vt.lambdas, reshape(lambda, 1, model.dimStates))
    Vt.betas = vcat(Vt.betas, beta)
    Vt.numCuts += 1
end


"""
Add a cut to the JuMP linear problem.

# Arguments
* `model::SPModel`:
  Store the problem definition
* `problem::JuMP.Model`:
  Linear problem used to approximate the value functions
* `t::Int`:
  Time index
* `beta::Float`:
  affine part of the cut to add
* `lambda::Array{float,1}`:
  subgradient of the cut to add
"""
function add_cut_to_model!(model::SPModel, problem::JuMP.Model,
                            t::Int64, beta::Float64, lambda::Vector{Float64})
    alpha = getvariable(problem, :alpha)
    x = getvariable(problem, :x)
    u = getvariable(problem, :u)
    w = getvariable(problem, :w)
    @constraint(problem, beta + dot(lambda, model.dynamics(t, x, u, w)) <= alpha)
end


"""
Make a backward pass of the algorithm

# Description
For t:T-1 -> 0, compute a valid cut of the Bellman function
Vt at the state given by stockTrajectories and add them to
the current estimation of Vt.

# Arguments
* `model::SPmodel`:
    the stochastic problem we want to optimize
* `param::SDDPparameters`:
    the parameters of the SDDP algorithm
* `V::Array{PolyhedralFunction}`:
    the current estimation of Bellman's functions
* `solverProblems::Array{JuMP.Model}`:
    Linear model used to approximate each value function
* `stockTrajectories::Array{Float64,3}`:
    stockTrajectories[t,k,:] is the vector of stock where the cut is computed
    for scenario k and time t.
* `law::Array{NoiseLaw}`:
    Conditionnal distributions of perturbation, for each timestep
* `init::Bool`:
    If specified, then init PolyhedralFunction
"""
function backward_pass!(model::SPModel,
                        param::SDDPparameters,
                        V::Vector{PolyhedralFunction},
                        solverProblems::Vector{JuMP.Model},
                        stockTrajectories::Array{Float64, 3},
                        law,
                        init=false::Bool)

    callSolver::Int = 0

    T = model.stageNumber
    nb_forward = size(stockTrajectories)[2]

    costs::Vector{Float64} = zeros(1)
    state_t = zeros(Float64, model.dimStates)

    for t = T-1:-1:1
        costs = zeros(Float64, law[t].supportSize)

        for k = 1:nb_forward

            subgradient_array = zeros(Float64, model.dimStates, law[t].supportSize)
            state_t = extract_vector_from_3Dmatrix(stockTrajectories, t, k)

            proba = zeros(law[t].supportSize)
            for w in 1:law[t].supportSize

                alea_t  = collect(law[t].support[:, w])

<<<<<<< HEAD
                solved, nextstep = solve_one_step_one_alea(model, param, solverProblems[t], t, state_t, alea_t)
                if solved
                    subgradient_array[:, w] = nextstep.sub_gradient
                    costs[w] = nextstep.cost
                    proba[w] = law[t].proba[w]
                end
=======
                callSolver += 1
                nextstep = solve_one_step_one_alea(model, param, solverProblems[t], t, state_t, alea_t)[2]
                subgradient_array[:, w] = nextstep.sub_gradient
                costs[w] = nextstep.cost
>>>>>>> c2f266c0
            end
            # Scale probability (useful when some problems where infeasible):
            proba /= sum(proba)

            # Compute expectation of subgradient:
            subgradient = vec(sum(proba' .* subgradient_array, 2))
            # ... and expectation of cost:
            costs_npass = dot(proba, costs)
            beta = costs_npass - dot(subgradient, state_t)

            # Add cut to polyhedral function and JuMP model:
            if init
                V[t] = PolyhedralFunction([beta], reshape(subgradient, 1, model.dimStates), 1)
            else
                add_cut!(model, t, V[t], beta, subgradient)
            end
            if t > 1
                add_cut_to_model!(model, solverProblems[t-1], t, beta, subgradient)
            end

        end
    end
    return callSolver
end<|MERGE_RESOLUTION|>--- conflicted
+++ resolved
@@ -33,17 +33,16 @@
 * `controls::Array{Float64, 3}`:
     the simulated controls trajectories. controls(t,k,:) is the control for
     scenario k at time t.
-
-- callSolver (Int)
+* `callsolver::Int64`:
     the number of time CPLEX is called
-    
+
 """
 function forward_simulations(model::SPModel,
                             param::SDDPparameters,
                             solverProblems::Vector{JuMP.Model},
                             xi::Array{Float64})
 
-    callSolver::Int = 0
+    callsolver::Int = 0
 
     T = model.stageNumber
     nb_forward = size(xi)[2]
@@ -75,7 +74,7 @@
             state_t = extract_vector_from_3Dmatrix(stocks, t, k)
             alea_t = extract_vector_from_3Dmatrix(xi, t, k)
 
-            callSolver = callSolver+1
+            callsolver = callsolver+1
             status, nextstep = solve_one_step_one_alea(
                                         model,
                                         param,
@@ -96,7 +95,7 @@
             end
         end
     end
-    return costs, stocks, controls, callSolver
+    return costs, stocks, controls, callsolver
 end
 
 
@@ -181,7 +180,7 @@
                         law,
                         init=false::Bool)
 
-    callSolver::Int = 0
+    callsolver::Int = 0
 
     T = model.stageNumber
     nb_forward = size(stockTrajectories)[2]
@@ -202,19 +201,13 @@
 
                 alea_t  = collect(law[t].support[:, w])
 
-<<<<<<< HEAD
+                callsolver += 1
                 solved, nextstep = solve_one_step_one_alea(model, param, solverProblems[t], t, state_t, alea_t)
                 if solved
                     subgradient_array[:, w] = nextstep.sub_gradient
                     costs[w] = nextstep.cost
                     proba[w] = law[t].proba[w]
                 end
-=======
-                callSolver += 1
-                nextstep = solve_one_step_one_alea(model, param, solverProblems[t], t, state_t, alea_t)[2]
-                subgradient_array[:, w] = nextstep.sub_gradient
-                costs[w] = nextstep.cost
->>>>>>> c2f266c0
             end
             # Scale probability (useful when some problems where infeasible):
             proba /= sum(proba)
@@ -237,5 +230,5 @@
 
         end
     end
-    return callSolver
+    return callsolver
 end