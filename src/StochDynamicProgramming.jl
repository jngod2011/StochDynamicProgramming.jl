#  Copyright 2017, V.Leclere, H.Gerard, F.Pacaud, T.Rigaut
#  This Source Code Form is subject to the terms of the Mozilla Public
#  License, v. 2.0. If a copy of the MPL was not distributed with this
#  file, You can obtain one at http://mozilla.org/MPL/2.0/.
#############################################################################
# SDDP is an implementation of the Stochastic Dual Dynamic Programming
# algorithm for multi-stage stochastic convex optimization problem
#############################################################################

__precompile__()

module StochDynamicProgramming
include("sdpLoops.jl")

using MathProgBase, JuMP, Distributions, StochasticDualDynamicProgramming
using DocStringExtensions
using CutPruners

export solve_SDDP,
        NoiseLaw, simulate_scenarios,
        SDDPparameters, LinearSPModel, set_state_bounds,
        extensive_formulation,
<<<<<<< HEAD
        PolyhedralFunction, NextStep, forward_simulations,
        StochDynProgModel, SDPparameters, solve_dp,
        sampling, get_control, get_bellman_value,
        benchmark_parameters
=======
        PolyhedralFunction, forward_simulations,
        StochDynProgModel, SDPparameters, solve_DP,
        sdp_forward_simulation, sampling, get_control, get_bellman_value,
        benchmark_parameters, SDDPInterface
>>>>>>> e1ce8c00

include("noises.jl")
include("objects.jl")
include("params.jl")
include("regularization.jl")
include("interface.jl")
include("utils.jl")
include("oneStepOneAleaProblem.jl")
include("forwardBackwardIterations.jl")
include("SDDPoptimize.jl")
include("extensiveFormulation.jl")
include("sdp.jl")
include("compare.jl")
include("cutpruning.jl")
include("stoppingtest.jl")
end<|MERGE_RESOLUTION|>--- conflicted
+++ resolved
@@ -20,17 +20,10 @@
         NoiseLaw, simulate_scenarios,
         SDDPparameters, LinearSPModel, set_state_bounds,
         extensive_formulation,
-<<<<<<< HEAD
-        PolyhedralFunction, NextStep, forward_simulations,
+        PolyhedralFunction, forward_simulations,
         StochDynProgModel, SDPparameters, solve_dp,
         sampling, get_control, get_bellman_value,
-        benchmark_parameters
-=======
-        PolyhedralFunction, forward_simulations,
-        StochDynProgModel, SDPparameters, solve_DP,
-        sdp_forward_simulation, sampling, get_control, get_bellman_value,
         benchmark_parameters, SDDPInterface
->>>>>>> e1ce8c00
 
 include("noises.jl")
 include("objects.jl")
