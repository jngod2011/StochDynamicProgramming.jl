--- conflicted
+++ resolved
@@ -107,13 +107,8 @@
                     verbose=0::Int64)
 
     #Initialization of the counter
-<<<<<<< HEAD
     stats = SDDPStat()
-=======
-    stats = SDDPStat(0, [], [], [], 0)
     territory = (param.pruning[:type]=="territory")? [Territories(model.dimStates) for i in 1:model.stageNumber-1]: nothing
->>>>>>> a2fbfb1e
-
     (verbose > 0) && println("Initialize cuts")
 
     # If computation of upper-bound is needed, a set of scenarios is built
@@ -139,50 +134,29 @@
         # Backward pass : update polyhedral approximation of Bellman functions
         callsolver_backward = backward_pass!(model, param, V, problems, stockTrajectories, model.noises)
 
-<<<<<<< HEAD
         ####################
         # cut pruning
-        prune_cuts!(model,param,V,stats.niterations,verbose)
-=======
-
-        # Update estimation of lower bound:
-        lwb = get_bellman_value(model, param, 1, V[1], model.initialState)
-        push!(stats.lower_bounds, lwb)
-        push!(stats.exectime, toq())
-        push!(stats.upper_bounds, upb)
-
-        if (verbose > 0) && (iteration_count%verbose==0)
-            print("Pass number ", iteration_count)
-            (upb < Inf) && print("\tUpper-bound: ", upb)
-            println("\tLower-bound: ", round(stats.lower_bounds[end], 4),
-                "\tTime: ", round(stats.exectime[end], 2),"s")
-        end
-
+        prune_cuts!(model, param, V, stockTrajectories, territory, stats.niterations, verbose)
         ####################
         # Cut pruning
-        prune_cuts!(model, param, V, stockTrajectories, territory, iteration_count, verbose)
-        if (param.pruning[:period] > 0) && (iteration_count%param.pruning[:period]==0)
-            problems = hotstart_SDDP(model, param, V)
-        end
-
-
->>>>>>> a2fbfb1e
+        #= prune_cuts!(model, param, V, stockTrajectories, territory, iteration_count, verbose) =#
+        #= if (param.pruning[:period] > 0) && (iteration_count%param.pruning[:period]==0) =#
+        #=     problems = hotstart_SDDP(model, param, V) =#
+        #= end =#
+
+
 
         ####################
         # In iteration upper bound estimation
         upb = in_iteration_upb_estimation(model, param, stats.niterations, verbose,
                                           upperbound_scenarios, upb, problems)
 
-<<<<<<< HEAD
         ####################
         # Update stats
         lwb = get_bellman_value(model, param, 1, V[1], model.initialState)
         updateSDDPStat!(stats, callsolver_forward+callsolver_backward, lwb, upb, toq())
 
         print_current_stats(stats,verbose)
-=======
->>>>>>> a2fbfb1e
-
         ####################
         # Stopping test
         stopping_test = test_stopping_criterion(param,stats)
@@ -495,8 +469,4 @@
         lambda = vec(V.lambdas[i, :])
         @constraint(problem, V.betas[i] + dot(lambda, xf) <= alpha)
     end
-<<<<<<< HEAD
-end
-=======
-end
->>>>>>> a2fbfb1e
+end
