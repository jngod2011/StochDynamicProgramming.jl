#  Copyright 2015, Vincent Leclere, Francois Pacaud and Henri Gerard
#  This Source Code Form is subject to the terms of the Mozilla Public
#  License, v. 2.0. If a copy of the MPL was not distributed with this
#  file, You can obtain one at http://mozilla.org/MPL/2.0/.
#############################################################################
#  Implement the SDDP solver and initializers:
#  - functions to initialize value functions
#  - functions to build terminal cost
#############################################################################


"""
Solve SDDP algorithm and return estimation of bellman functions.

# Description
Alternate forward and backward phase till the stopping criterion is
fulfilled.

# Arguments
* `model::SPmodel`:
    the stochastic problem we want to optimize
* `param::SDDPparameters`:
    the parameters of the SDDP algorithm
* `display::Int64`:
    Default is `0`
    If non null, display progression in terminal every
    `n` iterations, where `n` is number specified by display.

# Returns
* `V::Array{PolyhedralFunction}`:
    the collection of approximation of the bellman functions
* `problems::Array{JuMP.Model}`:
    the collection of linear problems used to approximate
    each value function
* `count_callsolver::Int64`:
    number of times the solver has been called
    
"""
function solve_SDDP(model::SPModel, param::SDDPparameters, display=0::Int64)
    # initialize value functions:
    V, problems = initialize_value_functions(model, param)
    # Run SDDP upon example:
    count_callsolver = run_SDDP!(model, param, V, problems, display)
    return V, problems, count_callsolver
end


function solve_SDDP(model::SPModel, param::SDDPparameters, V::Vector{PolyhedralFunction}, display=0::Int64)
    # First step: process value functions if hotstart is called
    problems = hotstart_SDDP(model, param, V)
    count_callsolver = run_SDDP!(model, param, V, problems, display)
    return V, problems, count_callsolver
end


"""Run SDDP iterations."""
function run_SDDP!(model::SPModel,
                    param::SDDPparameters,
                    V::Vector{PolyhedralFunction},
                    problems::Vector{JuMP.Model},
                    display=0::Int64)

    #Initialization of the counter
    count_callsolver::Int = 0

    if display > 0
      println("Initialize cuts")
    end

    if param.compute_upper_bound > 0
        upperbound_scenarios = simulate_scenarios(model.noises, param.monteCarloSize)
    end

    upb = Inf
    costs = nothing
    stopping_test::Bool = false
    iteration_count::Int64 = 0

    while (iteration_count < param.maxItNumber) & (~stopping_test)
        # Time execution of current pass:
        if display > 0
            tic()
        end

        # Build given number of scenarios according to distribution
        # law specified in model.noises:
        noise_scenarios = simulate_scenarios(model.noises, param.forwardPassNumber)

        # Forward pass
        _, stockTrajectories,_,callsolver_forward = forward_simulations(model,
                            param,
                            problems,
                            noise_scenarios)


        # Backward pass
        callsolver_backward = backward_pass!(model,
                      param,
                      V,
                      problems,
                      stockTrajectories,
                      model.noises,
                      false)

        #Update the number of call
        count_callsolver += callsolver_forward + callsolver_backward

        iteration_count += 1

        if (param.compute_cuts_pruning > 0) && (iteration_count%param.compute_cuts_pruning==0)
            (display > 0) && println("Prune cuts ...")
            remove_redundant_cuts!(V)
            prune_cuts!(model, param, V)
            problems = hotstart_SDDP(model, param, V)
        end

        if (param.compute_upper_bound > 0) && (iteration_count%param.compute_upper_bound==0)
            (display > 0) && println("Compute upper-bound with ",
                                      param.monteCarloSize, " scenarios...")
            upb, costs = estimate_upper_bound(model, param, upperbound_scenarios, problems)
            if param.gap > 0.
                lwb = get_bellman_value(model, param, 1, V[1], model.initialState)
                stopping_test = test_stopping_criterion(lwb, upb, param.gap)
            end
        end

        if (display > 0) && (iteration_count%display==0)
            println("Pass number ", iteration_count,
                    "\tUpper-bound: ", upb,
                    "\tLower-bound: ", round(get_bellman_value(model, param, 1, V[1], model.initialState),4),
                    "\tTime: ", round(toq(),2),"s")
        end

    end

    # Estimate upper bound with a great number of simulations:
    if (display>0) && (param.compute_upper_bound != 0)
        V0 = get_bellman_value(model, param, 1, V[1], model.initialState)

        if param.compute_upper_bound == -1
            println("Estimate upper-bound with Monte-Carlo ...")
            upb, costs = estimate_upper_bound(model, param, V, problems)
        end

        println("Estimation of upper-bound: ", round(upb,4),
                "\tExact lower bound: ", round(V0,4),
                "\t Gap <  ", round(100*(upb-V0)/V0, 2) , "\%  with prob. > 97.5 \%")
        println("Estimation of cost of the solution (fiability 95\%):",
                 round(mean(costs),4), " +/- ", round(1.96*std(costs)/sqrt(length(costs)),4))
    end

    return count_callsolver
end


"""
Estimate upper bound with Monte Carlo.

# Arguments
* `model::SPmodel`:
    the stochastic problem we want to optimize
* `param::SDDPparameters`:
    the parameters of the SDDP algorithm
* `V::Array{PolyhedralFunction}`:
    the current estimation of Bellman's functions
* `problems::Array{JuMP.Model}`:
    Linear model used to approximate each value function
* `n_simulation::Float64`:
    Number of scenarios to use to compute Monte-Carlo estimation

# Return
* `upb::Float64`:
    estimation of upper bound
* `costs::Vector{Float64}`:
    Costs along different trajectories
"""
function estimate_upper_bound(model::SPModel, param::SDDPparameters,
                                V::Vector{PolyhedralFunction},
                                problem::Vector{JuMP.Model},
                                n_simulation=1000::Int)

    aleas = simulate_scenarios(model.noises, n_simulation)

    callsolver::Int = 0
    costs, stockTrajectories, _ = forward_simulations(model,
                                                        param,
                                                        problem,
                                                        aleas)

    return upper_bound(costs), costs
end
function estimate_upper_bound(model::SPModel, param::SDDPparameters,
                                aleas::Array{Float64, 3},
                                problem::Vector{JuMP.Model})
    costs = forward_simulations(model, param, problem, aleas)[1]
    return upper_bound(costs), costs
end


"""Build a collection of cuts initialized at 0"""
function get_null_value_functions_array(model::SPModel)

    V = Vector{PolyhedralFunction}(model.stageNumber)
    for t = 1:model.stageNumber
        V[t] = PolyhedralFunction(zeros(1), zeros(1, model.dimStates), 1)
    end

    return V
end


"""
Build a cut approximating terminal cost with null function

# Arguments
* `problem::JuMP.Model`:
    Cut approximating the terminal cost
* `shape`:
    If PolyhedralFunction is given, build terminal cost with it
    Else, terminal cost is null
"""
function build_terminal_cost!(model::SPModel, problem::JuMP.Model, Vt::PolyhedralFunction)
    # if shape is PolyhedralFunction, build terminal cost with it:
    alpha = getvariable(problem, :alpha)
    xf = getvariable(problem, :xf)
    t = model.stageNumber -1
    if isa(Vt, PolyhedralFunction)
        for i in 1:Vt.numCuts
            lambda = vec(Vt.lambdas[i, :])
            @constraint(problem, Vt.betas[i] + dot(lambda, xf) <= alpha)
        end
    else
        @constraint(problem, alpha >= 0)
    end
end


"""
Initialize each linear problem used to approximate value  functions

# Description
This function define the variables and the constraints of each
linear problem.

# Arguments
* `model::SPModel`:
    Parametrization of the problem
* `param::SDDPparameters`:
    Parameters of SDDP

# Return
* `Array::JuMP.Model`:
"""
function build_models(model::SPModel, param::SDDPparameters)

    models = Vector{JuMP.Model}(model.stageNumber-1)

    for t = 1:model.stageNumber-1
        m = Model(solver=param.solver)

        nx = model.dimStates
        nu = model.dimControls
        nw = model.dimNoises

        @variable(m,  model.xlim[i][1] <= x[i=1:nx] <= model.xlim[i][2])
        @variable(m,  model.ulim[i][1] <= u[i=1:nu] <=  model.ulim[i][2])
        @variable(m,  model.xlim[i][1] <= xf[i=1:nx]<= model.xlim[i][2])
        @variable(m, alpha)

        @variable(m, w[1:nw] == 0)
        m.ext[:cons] = @constraint(m, state_constraint, x .== 0)

        @constraint(m, xf .== model.dynamics(t, x, u, w))

        if model.equalityConstraints != nothing
            @constraint(m, model.equalityConstraints(t, x, u, w) .== 0)
        end
        if model.inequalityConstraints != nothing
            @constraint(m, model.inequalityConstraints(t, x, u, w) .<= 0)
        end

        if typeof(model) == LinearDynamicLinearCostSPmodel
            @objective(m, Min, model.costFunctions(t, x, u, w) + alpha)

        elseif typeof(model) == PiecewiseLinearCostSPmodel
            @variable(m, cost)

            for i in 1:length(model.costFunctions)
                @constraint(m, cost >= model.costFunctions[i](t, x, u, w))
            end
            @objective(m, Min, cost + alpha)
        end

        models[t] = m

    end
    return models
end



"""
Initialize value functions along a given trajectory

# Description
This function add the fist cut to each PolyhedralFunction stored in a Array

# Arguments
* `model::SPModel`:
* `param::SDDPparameters`:

# Return
* `V::Array{PolyhedralFunction}`:
    Return T PolyhedralFunction, where T is the number of stages
    specified in model.
* `problems::Array{JuMP.Model}`:
    the initialization of linear problems used to approximate
    each value function
"""
function initialize_value_functions(model::SPModel,
                                    param::SDDPparameters)

    solverProblems = build_models(model, param)

    V = Array{PolyhedralFunction}(model.stageNumber)

    # Build scenarios according to distribution laws:
    aleas = simulate_scenarios(model.noises, param.forwardPassNumber)

    # Add final costs to solverProblems:
    if isa(model.finalCost, PolyhedralFunction)
        V[end] = model.finalCost
        build_terminal_cost!(model, solverProblems[end], V[end])
    elseif isa(model.finalCost, Function)
        model.finalCost(model, solverProblems[end])
    end

    stockTrajectories = zeros(model.stageNumber, param.forwardPassNumber, model.dimStates)
    for i in 1:model.stageNumber, j in 1:param.forwardPassNumber
        stockTrajectories[i, j, :] = get_random_state(model)
    end


    callsolver = backward_pass!(model,
                  param,
                  V,
                  solverProblems,
                  stockTrajectories,
                  model.noises,
                  true)

    return V, solverProblems
end


"""
Initialize JuMP.Model vector with a previously computed PolyhedralFunction
vector.

# Arguments
* `model::SPModel`:
    Parametrization of the problem
* `param::SDDPparameters`:
    Parameters of SDDP
* `V::Vector{PolyhedralFunction}`:
    Estimation of bellman functions as Polyhedral functions

# Return
* `Vector{JuMP.Model}`
"""
function hotstart_SDDP(model::SPModel, param::SDDPparameters, V::Vector{PolyhedralFunction})

    solverProblems = build_models(model, param)

    for t in 1:model.stageNumber-2
        add_cuts_to_model!(model, t, solverProblems[t], V[t+1])
    end

    # Take care of final cost:
    if isa(model.finalCost, PolyhedralFunction)
        add_cuts_to_model!(model, model.stageNumber-1, solverProblems[end], V[end])
    else
        model.finalCost(model, solverProblems[end])
    end
    return solverProblems
end


"""
Compute value of Bellman function at point xt. Return V_t(xt)

# Arguments
* `model::SPModel`:
    Parametrization of the problem
* `param::SDDPparameters`:
    Parameters of SDDP
* `t::Int64`:
    Time t where to solve bellman value
* `Vt::Polyhedral function`:
    Estimation of bellman function as Polyhedral function
* `xt::Vector{Float64}`:
    Point where to compute Bellman value.

# Return
Bellman value (Float64)
"""
function get_bellman_value(model::SPModel, param::SDDPparameters,
                           t::Int64, Vt::PolyhedralFunction, xt::Vector{Float64})

    m = Model(solver=param.solver)
    @variable(m, alpha)

    for i in 1:Vt.numCuts
        lambda = vec(Vt.lambdas[i, :])
        @constraint(m, Vt.betas[i] + dot(lambda, xt) <= alpha)
    end

    @objective(m, Min, alpha)
    solve(m)
    return getvalue(alpha)
end


"""
Compute lower-bound of the problem at initial time.

# Arguments
* `model::SPModel`:
    Parametrization of the problem
* `param::SDDPparameters`:
    Parameters of SDDP
* `V::Vector{Polyhedral function}`:
    Estimation of bellman function as Polyhedral function

# Return
current lower bound of the problem (Float64)
"""
function get_lower_bound(model::SPModel, param::SDDPparameters,
                            V::Vector{PolyhedralFunction})
    return get_bellman_value(model, param, 1, V[1], model.initialState)
end


"""
Compute optimal control at point xt and time t.

# Arguments
* `model::SPModel`:
    Parametrization of the problem
* `param::SDDPparameters`:
    Parameters of SDDP
* `lpproblem::Vector{JuMP.Model}`:
    Linear problems used to approximate the value functions
* `t::Int64`:
    Time
* `xt::Vector{Float64}`:
    Position where to compute optimal control
* `xi::Vector{Float64}`:
    Alea at time t

# Return
    `Vector{Float64}`: optimal control at time t
"""
function get_control(model::SPModel, param::SDDPparameters, lpproblem::Vector{JuMP.Model}, t::Int, xt::Vector{Float64}, xi::Vector{Float64})
    return solve_one_step_one_alea(model, param, lpproblem[t], t, xt, xi)[2].optimal_control
end


"""
Add several cuts to JuMP.Model from a PolyhedralFunction

# Arguments
* `model::SPModel`:
    Store the problem definition
* `t::Int`:
    Time index
* `problem::JuMP.Model`:
    Linear problem used to approximate the value functions
* `V::PolyhedralFunction`:
    Cuts are stored in V
"""
function add_cuts_to_model!(model::SPModel, t::Int64, problem::JuMP.Model, V::PolyhedralFunction)
    alpha = getvariable(problem, :alpha)
    xf = getvariable(problem, :xf)

    for i in 1:V.numCuts
        lambda = vec(V.lambdas[i, :])
        @constraint(problem, V.betas[i] + dot(lambda, xf) <= alpha)
    end
end


"""
Exact pruning of all polyhedral functions in input array.

# Arguments
* `model::SPModel`:
* `params::SDDPparameters`:
* `Vector{PolyhedralFunction}`:
    Polyhedral functions where cuts will be removed
"""
function prune_cuts!(model::SPModel, params::SDDPparameters, V::Vector{PolyhedralFunction})
    for i in 1:length(V)-1
        V[i] = exact_prune_cuts(model, params, V[i])
    end
end


"""
Remove useless cuts in PolyhedralFunction.

# Arguments
* `model::SPModel`:
* `params::SDDPparameters`:
* `V::PolyhedralFunction`:
    Polyhedral function where cuts will be removed

# Return
* `PolyhedralFunction`: pruned polyhedral function
"""
function exact_prune_cuts(model::SPModel, params::SDDPparameters, V::PolyhedralFunction)
    ncuts = V.numCuts
    # Find all active cuts:
    if ncuts > 1
        active_cuts = Bool[is_cut_relevant(model, i, V, params.solver) for i=1:ncuts]
        return PolyhedralFunction(V.betas[active_cuts], V.lambdas[active_cuts, :], sum(active_cuts))
    else
        return V
    end
end


"""
Test whether the cut number k is relevant to define polyhedral function Vt.

# Arguments
* `model::SPModel`:
* `k::Int`:
    Position of cut to test in PolyhedralFunction object
* `Vt::PolyhedralFunction`:
    Object storing all cuts
* `solver`:
    Solver to use to solve linear problem
* `epsilon::Float64`: default is `1e-5`
    Acceptable tolerance to test cuts relevantness

# Return
* `Bool`: true if the cut is useful in the definition, false otherwise
"""
function is_cut_relevant(model::SPModel, k::Int, Vt::PolyhedralFunction, solver; epsilon=1e-5)
    m = Model(solver=solver)
    @variable(m, alpha)
    @variable(m, model.xlim[i][1] <= x[i=1:model.dimStates] <= model.xlim[i][2])

    for i in 1:Vt.numCuts
        if i!=k
            lambda = vec(Vt.lambdas[i, :])
            @constraint(m, Vt.betas[i] + dot(lambda, x) <= alpha)
        end
    end

    λ_k = vec(Vt.lambdas[k, :])
    @objective(m, Min, alpha - dot(λ_k, x) - Vt.betas[k])
    solve(m)
<<<<<<< HEAD
    sol = getobjectivevalue(m)
    return sol < epsilon
end
=======
    return getobjectivevalue(m) < 0.
end
>>>>>>> a5408e9d
<|MERGE_RESOLUTION|>--- conflicted
+++ resolved
@@ -562,11 +562,6 @@
     λ_k = vec(Vt.lambdas[k, :])
     @objective(m, Min, alpha - dot(λ_k, x) - Vt.betas[k])
     solve(m)
-<<<<<<< HEAD
     sol = getobjectivevalue(m)
     return sol < epsilon
-end
-=======
-    return getobjectivevalue(m) < 0.
-end
->>>>>>> a5408e9d
+end