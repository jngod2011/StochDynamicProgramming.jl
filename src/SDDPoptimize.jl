--- conflicted
+++ resolved
@@ -126,19 +126,11 @@
 
         ####################
         # Forward pass : compute stockTrajectories
-<<<<<<< HEAD
         costs, trajectories = forward_pass!(sddp)
 
         ####################
         # Backward pass : update polyhedral approximation of Bellman functions
         backward_pass!(sddp, trajectories)
-=======
-        costs, stockTrajectories, toc_fw, callsolver_forward = forward_pass!(model, param, V, problems)
-
-        ####################
-        # Backward pass : update polyhedral approximation of Bellman functions
-        callsolver_backward, toc_bw = backward_pass!(model, param, V, problems, stockTrajectories, model.noises)
->>>>>>> c91f0d51
 
         ####################
         # Time execution of current pass
@@ -149,20 +141,8 @@
         prune!(sddp, trajectories)
 
         ####################
-<<<<<<< HEAD
         # In iteration lower bound estimation
         lwb = lowerbound(sddp)
-=======
-        # In iteration upper bound estimation
-        upb = in_iteration_upb_estimation(model, param, stats.niterations+1, verbose,
-                                          upperbound_scenarios, upb, problems)
-
-        updateSDDPStat!(stats, callsolver_forward+callsolver_backward, lwb, upb,
-                        toc_fw, toc_bw, time_pass)
-
-        # If specified, print current stat of SDDP
-        ((verbose > 0) && (stats.niterations%verbose==0)) && print(stats)
->>>>>>> c91f0d51
 
         ####################
         # In iteration upper bound estimation
@@ -356,7 +336,7 @@
     if model.IS_SMIP
         m.colCat[2*nx+1:2*nx+nu] = model.controlCat
     end
-    if param.verbose > 3 
+    if param.verbose > 3
         println("initial model built at time t=",t)
         print(m)
     end
