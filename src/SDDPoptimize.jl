--- conflicted
+++ resolved
@@ -7,14 +7,14 @@
 #
 #############################################################################
 
-<<<<<<< HEAD
 
 include("forwardBackwardIterations.jl")
 include("utility.jl")
 
 """
-@TODO
-
+TODO: add docstring
+TODO: move initialize in proper module
+TODO: fix initialize
 
 """
 function initialize_value_functions_array(model::SDDP.SPModel)
@@ -73,56 +73,4 @@
 
         iteration_count+=1;
     end
-=======
-#=
-"""
-Make a forward pass of the algorithm
-Simulate a scenario of noise and compute an optimal trajectory on this
-scenario according to the current value functions.
-Parameters:
-- model (SPmodel)
-    the stochastic problem we want to optimize
-    
-- param (SDDPparameters)
-    the parameters of the SDDP algorithm
-Returns :
-- V::Array{PolyhedralFunction}
-    the collection of approximation of the bellman functions
-"""
-=#
-
-function optimize(model::LinearDynamicLinearCostSPmodel,
-                  param::SDDPparameters,
-                  V,xi)
-    	# TODO initialization (V and so on)
-
-	stopping_test = param.stoppingTest;
-    	iteration_count = 0;
-    
-    	n = param.forwardPassNumber
-    	#while(!stopping_test)
-    	if (stopping_test[1] == 0)
-         	while(iteration_count <stopping_test[2])
-             auxiliaire = forward_simulations(model,
-                                 param,
-                                 V,
-                                 n, 
-                                 xi,# = nothing,
-                                 false,  
-                                 true, 
-                                 false)
-             
-             stocks = auxiliaire.sto
-             backward_pass(model,
-                           param,
-                           V,
-                           stocks,
-                           xi);
-             #TODO stopping test
-             
-             iteration_count+=1;
-             println("iteration = ",iteration_count);
-          end
-     end
->>>>>>> 299b0d68
 end