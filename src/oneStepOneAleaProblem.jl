--- conflicted
+++ resolved
@@ -34,11 +34,7 @@
 - t (int)
     time step at which the problem is solved
 
-<<<<<<< HEAD
-- x (Array{Float})
-=======
 - xt (Array{Float})
->>>>>>> a352a4a5
     current starting state
 
 - xi (Array{float})
@@ -75,11 +71,6 @@
                             returnOptControl::Bool=false,
                             returnSubgradient::Bool=false,
                             returnCost::Bool=false)
-
-<<<<<<< HEAD
-    #TODO call the right following function
-    # return (optNextStep, optControl, subgradient, cost) #depending on which is asked
-=======
 
     cost = model.costFunctions[t]
     dynamic = model.dynamics[t]
@@ -123,6 +114,5 @@
     end
 
     return result
->>>>>>> a352a4a5
 end
 
