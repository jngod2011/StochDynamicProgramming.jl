--- conflicted
+++ resolved
@@ -51,16 +51,9 @@
     finalCost::Union{Function, PolyhedralFunction}
 
     controlCat::Vector{Symbol}
-<<<<<<< HEAD
     equalityConstraints::Nullable{Function}
     inequalityConstraints::Nullable{Function}
-=======
-    equalityConstraints::Union{Void, Function}
-    inequalityConstraints::Union{Void, Function}
-
-    refTrajectories::Union{Void, Array{Float64, 3}}
     info::Symbol
->>>>>>> fc4ff333
 
     IS_SMIP::Bool
 
@@ -73,7 +66,7 @@
                            Vfinal=nothing,     # final cost
                            eqconstr=nothing,   # equality constraints
                            ineqconstr=nothing, # inequality constraints
-                           info=:HD, # inequality constraints
+                           info=:HD,           # information structure
                            control_cat=nothing) # category of controls
 
         dimStates = length(x0)
@@ -94,12 +87,7 @@
         xbounds = [(-Inf, Inf) for i=1:dimStates]
 
         return new(nstage, dimControls, dimStates, dimNoises, xbounds, ubounds,
-<<<<<<< HEAD
-                   x0, cost, dynamic, aleas, Vf, isbu, eqconstr, ineqconstr, is_smip)
-=======
-                   x0, cost, dynamic, aleas, Vf, isbu, eqconstr, ineqconstr,
-                   nothing, info, is_smip)
->>>>>>> fc4ff333
+                   x0, cost, dynamic, aleas, Vf, isbu, eqconstr, ineqconstr, info, is_smip)
     end
 end
 
