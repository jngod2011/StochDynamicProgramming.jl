--- conflicted
+++ resolved
@@ -165,23 +165,18 @@
     acceleration::Dict{Symbol, Float64}
 
     function SDDPparameters(solver; passnumber=10, gap=0.,
-<<<<<<< HEAD
-                            max_iterations=20, compute_cuts_pruning=0,
+                            max_iterations=20, prune_cuts=0,
+                            pruning_algo="exact",
                             compute_ub=-1, montecarlo_final=10000, montecarlo_in_iter = 100,
                             mipsolver=nothing,
                             rho0=0., alpha=1.)
         is_acc = (rho0 > 0.)
         accparams = is_acc? Dict(:ρ0=>rho0, :alpha=>alpha, :rho=>rho0): Dict()
 
+        prune_cuts = Dict(:pruning=>prune_cuts>0, :period=>prune_cuts, :type=>pruning_algo)
         return new(solver, mipsolver, passnumber, gap,
-                   max_iterations, compute_cuts_pruning, compute_ub, montecarlo_final,montecarlo_in_iter, is_acc, accparams)
-=======
-                            max_iterations=20, prune_cuts=0,
-                            pruning_algo="exact",
-                            compute_ub=-1, montecarlo=10000, mipsolver=nothing)
-        prune_cuts = Dict(:pruning=>prune_cuts>0, :period=>prune_cuts, :type=>pruning_algo)
-        return new(solver, mipsolver, passnumber, gap, max_iterations, prune_cuts, compute_ub, montecarlo)
->>>>>>> a2fbfb1e
+                   max_iterations, prune_cuts, compute_ub,
+                   montecarlo_final, montecarlo_in_iter, is_acc, accparams)
     end
 end
 
