--- conflicted
+++ resolved
@@ -12,56 +12,14 @@
 using Iterators
 using Interpolations
 
-<<<<<<< HEAD
-
-"""
-Convert the state and control float tuples (stored as arrays or tuples) of the
-problem into integer tuples that can be used as indexes for the value function
-
-# Arguments
-* `variable::Array`:
-    the vector variable we want to convert to an index (integer)
-* `bounds::Array`:
-    the lower bounds for each component of the variable
-* `variable_steps::Array`:
-    discretization step for each component
-
-# Return
-* `index::tuple of integers`:
-    the indexes of the variable
-"""
-function index_from_variable(variable, bounds::Array, variable_steps::Array)
-    return tuple([ 1 + floor(Int64,(1e-10+( variable[i] - bounds[i][1] )/ variable_steps[i] )) for i in 1:length(variable)]...)
-end
-
-
-"""
-Convert the state and control float tuples (stored as arrays or tuples) of the
-problem into float tuples that can be used as indexes for the interpolated
-value function
-
-# Arguments
-* `variable::Array`:
-    the vector variable we want to convert to an index (integer)
-* `bounds::Array`:
-    the lower bounds for each component of the variable
-* `variable_steps::Array`:
-    discretization step for each component
-
-# Return
-* `index::tuple of integers`:
-    the indexes of the variable
-"""
-function real_index_from_variable(variable, bounds::Array, variable_steps::Array)
-    return tuple([1 + ( variable[i] - bounds[i][1] )/variable_steps[i] for i in 1:length(variable)]...)
-end
-
 
 """
 Compute interpolation of the value function at time t
 
 # Arguments
 * `model::SPmodel`:
+* `dim_states::Int`:
+    the number of state variables
 * `v::Array`:
     the value function to interpolate
 * `time::Int`:
@@ -70,34 +28,12 @@
 # Return
 * Interpolation
     the interpolated value function (working as an array with float indexes)
-"""
-function value_function_interpolation(model::SPModel, V::Array, time::Int)
-    return interpolate(V[[Colon() for i in 1:model.dimStates]...,time], BSpline(Linear()), OnGrid())
-=======
-"""
-Compute interpolation of the value function at time t
-
-Parameters:
-- dim_states (Int)
-    the number of state variables
-
-- V (Array)
-    the value functions discretized on a grid
-- time (Int)
-    the time step considered for the value function
-
-
-Returns :
-- Interpolations : Interpolation object callable as a vector
-    indexed by real numbers
-"""
-function value_function_interpolation( dim_states,
-                                    V,
-                                    time::Int)
-
+
+"""
+function value_function_interpolation( dim_states, V, time::Int)
     return interpolate(V[[Colon() for i in 1:dim_states]...,time], BSpline(Linear()), OnGrid())
->>>>>>> 0bd675ba
-end
+end
+
 
 """
 Compute the cartesian products of discretized state and control spaces
@@ -111,6 +47,7 @@
 # Return
 * Iterators: product_states and product_controls
     the cartesian product iterators for both states and controls
+
 """
 function generate_grid(model::SPModel, param::SDPparameters)
     product_states = product([model.xlim[i][1]:param.stateSteps[i]:model.xlim[i][2] for i in 1:model.dimStates]...)
@@ -131,6 +68,7 @@
 # Return
 * `sdpmodel::StochDynProgModel:
     the corresponding StochDynProgModel
+
 """
 function build_sdpmodel_from_spmodel(model::SPModel)
 
@@ -168,18 +106,10 @@
 by backward induction using bellman equation in the finite horizon case.
 The information structure can be Decision Hazard (DH) or Hazard Decision (HD)
 
-<<<<<<< HEAD
 # Arguments
 * `model::SPmodel`:
     the DPSPmodel of our problem
 * `param::SDPparameters`:
-=======
-Parameters:
-- model (SPmodel)
-    the model of our problem
-
-- param (SDPparameters)
->>>>>>> 0bd675ba
     the parameters for the SDP algorithm
 * `display::Int`:
     the output display or verbosity parameter
@@ -188,108 +118,53 @@
 * `value_functions::Array`:
     the vector representing the value functions as functions of the state
     of the system at each time step
+
 """
 function solve_DP(model::SPModel, param::SDPparameters, display=0::Int64)
-
     SDPmodel = build_sdpmodel_from_spmodel(model::SPModel)
-
-    #Start of the algorithm
+    # Start of the algorithm
     V = sdp_compute_value_functions(SDPmodel, param, display)
-
     return V
 end
+
 
 """
 Compute the value function at time t using bellman equation
 and knowing value function at time t+1
 
-<<<<<<< HEAD
-# Arguments
-* `model::StochDynProgModel`:
-    the DPSPmodel of our problem
-* `param::SDPparameters`:
-    the parameters for the SDP algorithm
-* `display::Int`:
-    the output display or verbosity parameter
-
-# Return
-* `value_functions::Array`:
-    the vector representing the value functions as functions of the state
-    of the system at each time step
-
-"""
-function sdp_solve_DH(model::StochDynProgModel, param::SDPparameters, display=0::Int64)
-
-    TF = model.stageNumber
-    next_state = zeros(Float64, model.dimStates)
-    law = model.noises
-
-    u_bounds = model.ulim
-    x_bounds = model.xlim
-    x_steps = param.stateSteps
-
-    #Compute cartesian product spaces
-    product_states, product_controls = generate_grid(model, param)
-
-    product_controls = collect(product_controls)
-
-    V = zeros(Float64, param.stateVariablesSizes..., TF)
-
-    #Compute final value functions
-    for x in product_states
-        ind_x = index_from_variable(x, x_bounds, x_steps)
-        V[ind_x..., TF] = model.finalCostFunction(x)
-    end
-=======
-Parameters:
-- sampling size (Int)
+# Parameters
+* `sampling::iz`: (Int)
     number of noises samples (number of outcomes if the probability laws are discrete,
     number of monte carlo samples otherwise)
->>>>>>> 0bd675ba
-
-- samples (Array{Float64})
+* `samples::Array{Float64}`:
     arrays of the noises samples/realizations
-
-- probas (Array{Float64})
+* `probas::Array{Float64}`:
     array of probabilities of samples
-
-- u_bounds (Array{Tuple{Float64}})
+* `u_bounds::Array{Tuple{Float64}}`:
     array of lower and upper bounds of controls
-
-- x_bounds (Array{Tuple{Float64}})
+* `x_bounds::Array{Tuple{Float64}}`:
     array of lower and upper bounds of states
-
-- x_steps (Array{Float64})
+* `x_steps::Array{Float64}`:
     array of discretization steps for states space
-
-- x_dim (Int)
+* `x_dim::Int`:
     number of state variables
-
-- product_states (Array{Float64})
+* `product_states::Array{Float64}`:
     discretized state space
-
-- product_controls (Array{Float64})
+* `product_controls::Array{Float64}`:
     discretized control space
-
-- dynamics (Function)
+* `dynamics::Function`:
     dynamics function of the time step, state, control and randomness returning next state
-
-- contraints (Function)
+* `contraints::Function`:
     constraints function of the time step, state, control and randomness returning boolean
-
-- cost (Function)
+* `cost::Function`:
     cost function of the time step, state, control and randomness returning the instantaneous cost
-
-- V (Array of SharedArray)
+* `V::Array or SharedArray`:
     the array containing the discretized value functions at each time step
-
-- Vitp (Interpolations)
+* `Vitp::Interpolations`:
     the interpolated value functions
-
-- t (Float64)
+* `t::Float64`:
     the time step
-
-- info_struc (String)
+* `info_struc::String`:
     the information structure "HD" for hazard-decision
     or "DH" for decision-hazard
 
@@ -319,40 +194,27 @@
     end
 end
 
+
 """
 Dynamic Programming algorithm to compute optimal value functions
 
-<<<<<<< HEAD
-# Arguments
+# Parameters
 * `model::StochDynProgModel`:
-    the DPSPmodel of our problem
-* `param::SDPparameters`:
-    the parameters for the SDP algorithm
+    the StochDynProgModel of the problem
+* `param::SDPparameters`:
+    the parameters for the algorithm
 * `display::Int`:
-=======
-Parameters:
-- model (StochDynProgModel)
-    the StochDynProgModel of the problem
-
-- param (SDPparameters)
-    the parameters for the algorithm
-
-- display (Int)
->>>>>>> 0bd675ba
     the output display or verbosity parameter
 
-# Return
+# Returns
 * `value_functions::Array`:
     the vector representing the value functions as functions of the state
     of the system at each time step
-"""
-<<<<<<< HEAD
-function sdp_solve_HD(model::StochDynProgModel, param::SDPparameters, display=0::Int64)
-=======
+
+"""
 function sdp_compute_value_functions(model::StochDynProgModel,
-                                        param::SDPparameters,
-                                        display=0::Int64)
->>>>>>> 0bd675ba
+                                     param::SDPparameters,
+                                     display=0::Int64)
 
     TF = model.stageNumber
     next_state = zeros(Float64, model.dimStates)
@@ -422,6 +284,7 @@
     return V
 end
 
+
 """
 Get the optimal value of the problem from the optimal Bellman Function
 
@@ -430,21 +293,12 @@
     the DPSPmodel of our problem
 * `param::SDPparameters`:
     the parameters for the SDP algorithm
-<<<<<<< HEAD
 * `V::Array{Float64}`:
     the Bellman Functions
 
 # Return
 * `V_x0::Float64`:
-=======
-
-- V (Array{Float64} or SharedArray{Float64})
-    the Bellman Functions
-
-Returns :
-- V_0(x0) (Float64)
-
->>>>>>> 0bd675ba
+
 """
 function get_bellman_value(model::SPModel, param::SDPparameters, V)
     ind_x0 = SDPutils.real_index_from_variable(model.initialState, model.xlim, param.stateSteps)
@@ -464,12 +318,7 @@
 * `scenarios::Array`:
     the scenarios of uncertainties realizations we want to simulate on
     scenarios[t,k,:] is the alea at time t for scenario k
-<<<<<<< HEAD
 * `V::Array`:
-=======
-
-- V (Array{Float64} or SharedArray{Float64})
->>>>>>> 0bd675ba
     the vector representing the value functions as functions of the state
     of the system at each time step
 * `display::Bool`:
@@ -482,19 +331,12 @@
     the state of the controlled system at each time step
 * `controls::Array{Float64}`:
     the controls applied to the system at each time step
-"""
-<<<<<<< HEAD
+
+"""
 function sdp_forward_simulation(model::SPModel, param::SDPparameters,
                                 scenarios::Array{Float64,3},
-                                V::Array,
+                                V,
                                 display=false::Bool)
-=======
-function sdp_forward_simulation(model::SPModel,
-                  param::SDPparameters,
-                  scenarios::Array{Float64,3},
-                  V,
-                  display=false::Bool)
->>>>>>> 0bd675ba
 
     SDPmodel = build_sdpmodel_from_spmodel(model)
     TF = SDPmodel.stageNumber
@@ -522,12 +364,7 @@
     the DPSPmodel of our problem
 * `param::SDPparameters`:
     the parameters for the SDP algorithm
-<<<<<<< HEAD
 * `V::Array{Float64}`:
-=======
-
-- V (Array{Float64} or SharedArray{Float64})
->>>>>>> 0bd675ba
     the Bellman Functions
 * `t::int`:
     the time step
@@ -536,17 +373,9 @@
 * `w::Array`:
     the alea realization
 
-<<<<<<< HEAD
 # Return
 * `V_x0::Float64`:
-=======
-- w (Array)
-the alea realization
-
-Returns :
-- V_0(x0) (Float64)
-
->>>>>>> 0bd675ba
+
 """
 function get_control(model::SPModel,param::SDPparameters,V, t::Int64, x::Array)
 
@@ -615,12 +444,7 @@
     the DPSPmodel of our problem
 * `param::SDPparameters`:
     the parameters for the SDP algorithm
-<<<<<<< HEAD
 * `V::Array{Float64}`:
-=======
-
-- V (Array{Float64} or SharedArray{Float64})
->>>>>>> 0bd675ba
     the Bellman Functions
 * `t::int`:
     the time step
@@ -687,12 +511,7 @@
     the scenario of uncertainties realizations we want to simulate on
 * `X0::SDPparameters`:
     the initial state of the system
-<<<<<<< HEAD
 * `V::Array`:
-=======
-
-- Array{Float64} or SharedArray{Float64}
->>>>>>> 0bd675ba
     the vector representing the value functions as functions of the state
     of the system at each time step
 * `display::Bool`:
@@ -707,19 +526,11 @@
     the controls applied to the system at each time step
 """
 function sdp_forward_single_simulation(model::StochDynProgModel,
-<<<<<<< HEAD
                                         param::SDPparameters,
                                         scenario::Array,
                                         X0::Array,
-                                        V::Array,
+                                        V,
                                         display=true::Bool)
-=======
-                  param::SDPparameters,
-                  scenario::Array,
-                  X0::Array,
-                  V,
-                  display=true::Bool)
->>>>>>> 0bd675ba
 
     TF = model.stageNumber
     law = model.noises
